# AngularJS styleguide

*Opinionated AngularJS styleguide for teams by [@toddmotto](//twitter.com/toddmotto)*

This styleguide comprises my experience with [Angular](//angularjs.org), [several talks](https://speakerdeck.com/toddmotto) and working in teams, building and structuring Angular applications.

[John Papa](//twitter.com/John_Papa) and I have discussed in-depth styling patterns for Angular's structure, syntax, conventions and everything else! Thanks to those discussions, I've learned some great tips from John that have helped shape this guide. We've both created our own take on a styleguide. I urge you to [check his out](//github.com/johnpapa/angularjs-styleguide) to compare thoughts.

> See the [original article](http://toddmotto.com/opinionated-angular-js-styleguide-for-teams)

## Table of Contents

  1. [Modules](#modules)
  1. [Controllers](#controllers)
  1. [Services](#services)
  1. [Factory](#factory)
  1. [Directives](#directives)
  1. [Filters](#filters)
  1. [Routing resolves](#routing-resolves)
  1. [Publish and subscribe events](#publish-and-subscribe-events)
  1. [Performance](#performance)
  1. [Angular wrapper references](#angular-wrapper-references)
  1. [Comment standards](#comment-standards)
  1. [Minification and annotation](#minification-and-annotation)

## Modules

  - **Definitions**: Declare modules without a variable using the setter and getter syntax

    ```javascript
    // bad
    var app = angular.module('app', []);
    app.controller();
    app.factory();

    // good
    angular
      .module('app', [])
      .controller()
      .factory();
    ```

  - Note: Using `angular.module('app', []);` sets a module, whereas `angular.module('app');` gets the module. Only set once and get for all other instances.

  - **Methods**: Pass functions into module methods rather than assign as a callback

    ```javascript
    // bad
    angular
      .module('app', [])
      .controller('MainCtrl', function MainCtrl () {

      })
      .service('SomeService', function SomeService () {

      });

    // good
    function MainCtrl () {

    }
    function SomeService () {

    }
    angular
      .module('app', [])
      .controller('MainCtrl', MainCtrl)
      .service('SomeService', SomeService);
    ```

  - This aids with readability and reduces the volume of code "wrapped" inside the Angular framework
  
  - **IIFE scoping**: To avoid polluting the global scope with our function declarations that get passed into Angular, ensure build tasks wrap the concatenated files inside an IIFE
  
    ```javascript
    (function () {

      angular
        .module('app', []);
      
      // MainCtrl.js
      function MainCtrl () {

      }
      
      angular
        .module('app')
        .controller('MainCtrl', MainCtrl);
      
      // SomeService.js
      function SomeService () {

      }
      
      angular
        .module('app')
        .service('SomeService', SomeService);
        
      // ...
        
    })();
    ```


**[Back to top](#table-of-contents)**

## Controllers

  - **controllerAs syntax**: Controllers are classes, so use the `controllerAs` syntax at all times

    ```html
    <!-- bad -->
    <div ng-controller="MainCtrl">
      {{ someObject }}
    </div>

    <!-- good -->
    <div ng-controller="MainCtrl as main">
      {{ main.someObject }}
    </div>
    ```

  - In the DOM we get a variable per controller, which aids nested controller methods, avoiding any `$parent` calls

  - The `controllerAs` syntax uses `this` inside controllers, which gets bound to `$scope`

    ```javascript
    // bad
    function MainCtrl ($scope) {
      $scope.someObject = {};
      $scope.doSomething = function () {

      };
    }

    // good
    function MainCtrl () {
      this.someObject = {};
      this.doSomething = function () {

      };
    }
    ```

  - Only use `$scope` in `controllerAs` when necessary; for example, publishing and subscribing events using `$emit`, `$broadcast`, `$on` or `$watch`. Try to limit the use of these, however, and treat `$scope` uses as special

  - **Inheritance**: Use prototypal inheritance when extending controller classes

    ```javascript
    function BaseCtrl () {
      this.doSomething = function () {

      };
    }
    BaseCtrl.prototype.someObject = {};
    BaseCtrl.prototype.sharedSomething = function () {

    };

    AnotherCtrl.prototype = Object.create(BaseCtrl.prototype);

    function AnotherCtrl () {
      this.anotherSomething = function () {

      };
    }
    ```

  - Use `Object.create` with a polyfill for browser support

  - **Zero-logic**: No logic inside a controller, delegate to services

    ```javascript
    // bad
    function MainCtrl () {
      this.doSomething = function () {

      };
    }

    // good
    function MainCtrl (SomeService) {
      this.doSomething = SomeService.doSomething;
    }
    ```

  - Think "skinny controller, fat service"

**[Back to top](#table-of-contents)**

## Services

  - Services are classes and are instantiated with the `new` keyword. Use `this` for public methods and variables

    ```javascript
    function SomeService () {
      this.someMethod = function () {

      };
    }
    ```

**[Back to top](#table-of-contents)**

## Factory

  - **Singletons**: Factories are singletons, return a host Object inside each Factory to avoid primitive binding issues

    ```javascript
    // bad
    function AnotherService () {
      var someValue = '';
      var someMethod = function () {

      };
      return {
        someValue: someValue,
        someMethod: someMethod
      };
    }

    // good
    function AnotherService () {
      var AnotherService = {};
      AnotherService.someValue = '';
      AnotherService.someMethod = function () {

      };
      return AnotherService;
    }
    ```

  - This way, bindings are mirrored across the host Object. Primitive values cannot update alone using the revealing module pattern

**[Back to top](#table-of-contents)**

## Directives

  - **Declaration restrictions**: Only use `custom element` and `custom attribute` methods for declaring your Directives (`{ restrict: 'EA' }`) depending on the Directive's role

    ```html
    <!-- bad -->

    <!-- directive: my-directive -->
    <div class="my-directive"></div>

    <!-- good -->

    <my-directive></my-directive>
    <div my-directive></div>
    ```

  - Comment and class name declarations are confusing and should be avoided. Comments do not play nicely with older versions of IE. Using an attribute is the safest method for browser coverage.

  - **Templating**: Use `Array.join('')` for clean templating

    ```javascript
    // bad
    function someDirective () {
      return {
        template: '<div class="some-directive">' +
          '<h1>My directive</h1>' +
        '</div>'
      };
    }

    // good
    function someDirective () {
      return {
        template: [
          '<div class="some-directive">',
            '<h1>My directive</h1>',
          '</div>'
        ].join('')
      };
    }
    ```

  - **DOM manipulation**: Takes place only inside Directives, never a controller/service

    ```javascript
    // bad
    function UploadCtrl () {
      $('.dragzone').on('dragend', function () {
        // handle drop functionality
      });
    }
    angular
      .module('app')
      .controller('UploadCtrl', UploadCtrl);

    // good
    function dragUpload () {
      return {
        restrict: 'EA',
        link: function (scope, element, attrs) {
          element.on('dragend', function () {
            // handle drop functionality
          });
        }
      };
    }
    angular
      .module('app')
      .directive('dragUpload', dragUpload);
    ```

  - **Naming conventions**: Never `ng-*` prefix custom directives, they might conflict future native directives

    ```javascript
    // bad
    // <div ng-upload></div>
    function ngUpload () {
      return {};
    }
    angular
      .module('app')
      .directive('ngUpload', ngUpload);

    // good
    // <div drag-upload></div>
    function dragUpload () {
      return {};
    }
    angular
      .module('app')
      .directive('dragUpload', dragUpload);
    ```

  - Directives and Filters are the _only_ providers that have the first letter as lowercase; this is due to strict naming conventions in Directives. Angular hyphenates `camelCase`, so `dragUpload` will become `<div drag-upload></div>` when used on an element.

  - **controllerAs**: Use the `controllerAs` syntax inside Directives as well

    ```javascript
    // bad
    function dragUpload () {
      return {
        controller: function ($scope) {

        }
      };
    }
    angular
      .module('app')
      .directive('dragUpload', dragUpload);

    // good
    function dragUpload () {
      return {
        controllerAs: 'dragUpload',
        controller: function () {

        }
      };
    }
    angular
      .module('app')
      .directive('dragUpload', dragUpload);
    ```

**[Back to top](#table-of-contents)**

## Filters

  - **Global filters**: Create global filters using `angular.filter()` only. Never use local filters inside Controllers/Services

    ```javascript
    // bad
    function SomeCtrl () {
      this.startsWithLetterA = function (items) {
        return items.filter(function (item) {
          return /$a/i.test(item.name);
        });
      };
    }
    angular
      .module('app')
      .controller('SomeCtrl', SomeCtrl);

    // good
    function startsWithLetterA () {
      return function (items) {
        return items.filter(function (item) {
          return /$a/i.test(item.name);
        });
      };
    }
    angular
      .module('app')
      .filter('startsWithLetterA', startsWithLetterA);
    ```

  - This enhances testing and reusability

**[Back to top](#table-of-contents)**

## Routing resolves

  - **Promises**: Resolve Controller dependencies in the `$routeProvider` (or `$stateProvider` for `ui-router`), not the Controller itself

    ```javascript
    // bad
    function MainCtrl (SomeService) {
      var _this = this;
      // unresolved
      _this.something;
      // resolved asynchronously
      SomeService.doSomething().then(function (response) {
        _this.something = response;
      });
    }
    angular
      .module('app')
      .controller('MainCtrl', MainCtrl);

    // good
    function config ($routeProvider) {
      $routeProvider
      .when('/', {
        templateUrl: 'views/main.html',
        resolve: {
          // resolve here
        }
      });
    }
    angular
      .module('app')
      .config(config);
    ```

  - **Controller.resolve property**: Never bind logic to the router itself. Reference a `resolve` property for each Controller to couple the logic

    ```javascript
    // bad
    function MainCtrl (SomeService) {
      this.something = SomeService.something;
    }

    function config ($routeProvider) {
      $routeProvider
      .when('/', {
        templateUrl: 'views/main.html',
        controllerAs: 'main',
        controller: 'MainCtrl'
        resolve: {
          doSomething: function () {
            return SomeService.doSomething();
          }
        }
      });
    }

    // good
    function MainCtrl (SomeService) {
      this.something = SomeService.something;
    }

    MainCtrl.resolve = {
      doSomething: function () {
        return SomeService.doSomething();
      }
    };

    function config ($routeProvider) {
      $routeProvider
      .when('/', {
        templateUrl: 'views/main.html',
        controllerAs: 'main',
        controller: 'MainCtrl'
        resolve: MainCtrl.resolve
      });
    }
    ```

  - This keeps resolve dependencies inside the same file as the Controller and the router free from logic

**[Back to top](#table-of-contents)**

## Publish and subscribe events

  - **$scope**: Use the `$emit` and `$broadcast` methods to trigger events to direct relationship scopes only

    ```javascript
    // up the $scope
    $scope.$emit('customEvent', data);

    // down the $scope
    $scope.$broadcast('customEvent', data);
    ```

  - **$rootScope**: Use only `$emit` as an application-wide event bus and remember to unbind listeners

    ```javascript
    // all $rootScope.$on listeners
    $rootScope.$emit('customEvent', data);
    ```

  - Hint: `$rootScope.$on` listeners are different from `$scope.$on` listeners and will always persist, so they need destroying when the relevant `$scope` fires the `$destroy` event

    ```javascript
    // call the closure
    var unbind = $rootScope.$on('customEvent'[, callback]);
    $scope.$on('$destroy', unbind);
    ```

  - For multiple `$rootScope` listeners, use an Object literal and loop each one on the `$destroy` event to unbind all automatically

    ```javascript
    var rootListeners = {
      'customEvent1': $rootScope.$on('customEvent1'[, callback]),
      'customEvent2': $rootScope.$on('customEvent2'[, callback]),
      'customEvent3': $rootScope.$on('customEvent3'[, callback])
    };
    for (var unbind in rootListeners) {
      $scope.$on('$destroy', rootListeners[unbind]);
    }
    ```

**[Back to top](#table-of-contents)**

## Performance

<<<<<<< HEAD
  - **One-time binding syntax**: Use the one-time binding syntax `{{ ::value }}` for newer versions of Angular (v1.3.0-beta.10+)
=======
  - **One-time binding syntax**: Use the one-time binding syntax `{{ ::value }}` where it makes sense, in newer versions of Angular (v1.3.0-beta.10+)
>>>>>>> 32e0d252

    ```html
    // bad
    <h1>{{ vm.title }}</h1>

    // good
    <h1>{{ ::vm.title }}</h1>
    ```
    
    *Why?* : Binding once removes the `$$watchers` count after the `undefined` variable becomes resolved, thus reducing performance in each dirty-check
    
  - **Consider $scope.$digest**: Use `$scope.$digest` over `$scope.$apply` where it makes sense. Only child scopes will update

    ```javascript
    $scope.$digest();
    ```
    
    *Why?* : `$scope.$apply` will call `$rootScope.$digest`, which causes the entire application `$$watchers` to dirty-check again. Using `$scope.$digest` will dirty check current and child scopes from the initiated `$scope`

**[Back to top](#table-of-contents)**

## Angular wrapper references

  - **$document and $window**: Use `$document` and `$window` at all times to aid testing and Angular references

    ```javascript
    // bad
    function dragUpload () {
      return {
        link: function (scope, element, attrs) {
          document.addEventListener('click', function () {

          });
        }
      };
    }

    // good
    function dragUpload () {
      return {
        link: function (scope, element, attrs, $document) {
          $document.addEventListener('click', function () {

          });
        }
      };
    }
    ```

  - **$timeout and $interval**: Use `$timeout` and `$interval` over their native counterparts to keep Angular's two-way data binding up to date

    ```javascript
    // bad
    function dragUpload () {
      return {
        link: function (scope, element, attrs) {
          setTimeout(function () {
            //
          }, 1000);
        }
      };
    }

    // good
    function dragUpload ($timeout) {
      return {
        link: function (scope, element, attrs) {
          $timeout(function () {
            //
          }, 1000);
        }
      };
    }
    ```

**[Back to top](#table-of-contents)**

## Comment standards

  - **jsDoc**: Use jsDoc syntax to document function names, description, params and returns

    ```javascript
    /**
     * @name SomeService
     * @desc Main application Controller
     */
    function SomeService (SomeService) {

      /**
       * @name doSomething
       * @desc Does something awesome
       * @param {Number} x First number to do something with
       * @param {Number} y Second number to do something with
       * @returns {Number}
       */
      this.doSomething = function (x, y) {
        return x * y;
      };

    }
    angular
      .module('app')
      .service('SomeService', SomeService);
    ```

**[Back to top](#table-of-contents)**

## Minification and annotation

  - **ng-annotate**: Use [ng-annotate](//github.com/olov/ng-annotate) for Gulp as `ng-min` is deprecated, and comment functions that need automated dependency injection using `/** @ngInject */`

    ```javascript
    /**
     * @ngInject
     */
    function MainCtrl (SomeService) {
      this.doSomething = SomeService.doSomething;
    }
    angular
      .module('app')
      .controller('MainCtrl', MainCtrl);
    ```

  - Which produces the following output with the `$inject` annotation

    ```javascript
    /**
     * @ngInject
     */
    function MainCtrl (SomeService) {
      this.doSomething = SomeService.doSomething;
    }
    MainCtrl.$inject = ['SomeService'];
    angular
      .module('app')
      .controller('MainCtrl', MainCtrl);
    ```

**[Back to top](#table-of-contents)**

## Angular docs
For anything else, including API reference, check the [Angular documentation](//docs.angularjs.org/api).

## Contributing

Open an issue first to discuss potential changes/additions.

## License

#### (The MIT License)

Copyright (c) 2014 Todd Motto

Permission is hereby granted, free of charge, to any person obtaining
a copy of this software and associated documentation files (the
'Software'), to deal in the Software without restriction, including
without limitation the rights to use, copy, modify, merge, publish,
distribute, sublicense, and/or sell copies of the Software, and to
permit persons to whom the Software is furnished to do so, subject to
the following conditions:

The above copyright notice and this permission notice shall be
included in all copies or substantial portions of the Software.

THE SOFTWARE IS PROVIDED 'AS IS', WITHOUT WARRANTY OF ANY KIND,
EXPRESS OR IMPLIED, INCLUDING BUT NOT LIMITED TO THE WARRANTIES OF
MERCHANTABILITY, FITNESS FOR A PARTICULAR PURPOSE AND NONINFRINGEMENT.
IN NO EVENT SHALL THE AUTHORS OR COPYRIGHT HOLDERS BE LIABLE FOR ANY
CLAIM, DAMAGES OR OTHER LIABILITY, WHETHER IN AN ACTION OF CONTRACT,
TORT OR OTHERWISE, ARISING FROM, OUT OF OR IN CONNECTION WITH THE
SOFTWARE OR THE USE OR OTHER DEALINGS IN THE SOFTWARE.<|MERGE_RESOLUTION|>--- conflicted
+++ resolved
@@ -520,11 +520,7 @@
 
 ## Performance
 
-<<<<<<< HEAD
-  - **One-time binding syntax**: Use the one-time binding syntax `{{ ::value }}` for newer versions of Angular (v1.3.0-beta.10+)
-=======
-  - **One-time binding syntax**: Use the one-time binding syntax `{{ ::value }}` where it makes sense, in newer versions of Angular (v1.3.0-beta.10+)
->>>>>>> 32e0d252
+  - **One-time binding syntax**: In newer versions of Angular (v1.3.0-beta.10+), use the one-time binding syntax `{{ ::value }}` where it makes sense
 
     ```html
     // bad
